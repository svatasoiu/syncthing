// Copyright (C) 2014 The Syncthing Authors.
//
// This Source Code Form is subject to the terms of the Mozilla Public
// License, v. 2.0. If a copy of the MPL was not distributed with this file,
// You can obtain one at http://mozilla.org/MPL/2.0/.

package model

import (
	"errors"
	"fmt"
	"math/rand"
	"os"
	"path/filepath"
	"runtime"
	"sort"
	"strings"
	"time"

	"github.com/syncthing/syncthing/lib/config"
	"github.com/syncthing/syncthing/lib/db"
	"github.com/syncthing/syncthing/lib/events"
	"github.com/syncthing/syncthing/lib/fs"
	"github.com/syncthing/syncthing/lib/ignore"
	"github.com/syncthing/syncthing/lib/osutil"
	"github.com/syncthing/syncthing/lib/protocol"
	"github.com/syncthing/syncthing/lib/scanner"
	"github.com/syncthing/syncthing/lib/symlinks"
	"github.com/syncthing/syncthing/lib/sync"
	"github.com/syncthing/syncthing/lib/versioner"
	"github.com/syncthing/syncthing/lib/weakhash"
)

func init() {
	folderFactories[config.FolderTypeSendReceive] = newSendReceiveFolder
}

// A pullBlockState is passed to the puller routine for each block that needs
// to be fetched.
type pullBlockState struct {
	*sharedPullerState
	block protocol.BlockInfo
}

// A copyBlocksState is passed to copy routine if the file has blocks to be
// copied.
type copyBlocksState struct {
	*sharedPullerState
	blocks []protocol.BlockInfo
}

// Which filemode bits to preserve
const retainBits = os.ModeSetgid | os.ModeSetuid | os.ModeSticky

var (
	activity    = newDeviceActivity()
	errNoDevice = errors.New("peers who had this file went away, or the file has changed while syncing. will retry later")
)

const (
	dbUpdateHandleDir = iota
	dbUpdateDeleteDir
	dbUpdateHandleFile
	dbUpdateDeleteFile
	dbUpdateShortcutFile
	dbUpdateHandleSymlink
)

const (
	defaultCopiers     = 1
	defaultPullers     = 16
	defaultPullerSleep = 10 * time.Second
	defaultPullerPause = 60 * time.Second
)

type dbUpdateJob struct {
	file    protocol.FileInfo
	jobType int
}

type sendReceiveFolder struct {
	folder

<<<<<<< HEAD
	mtimeFS            *fs.MtimeFS
	dir                string
	versioner          versioner.Versioner
	ignorePerms        bool
	order              config.PullOrder
	maxConflicts       int
	sleep              time.Duration
	pause              time.Duration
	allowSparse        bool
	checkFreeSpace     bool
	ignoreDelete       bool
	fsync              bool
	deleteLocalChanges bool
=======
	mtimeFS        *fs.MtimeFS
	dir            string
	versioner      versioner.Versioner
	ignorePerms    bool
	order          config.PullOrder
	maxConflicts   int
	sleep          time.Duration
	pause          time.Duration
	allowSparse    bool
	checkFreeSpace bool
	ignoreDelete   bool
	fsync          bool
	useWeakHash    bool
>>>>>>> 398c356f

	copiers int
	pullers int

	queue       *jobQueue
	dbUpdates   chan dbUpdateJob
	pullTimer   *time.Timer
	remoteIndex chan struct{} // An index update was received, we should re-evaluate needs

	errors    map[string]string // path -> error string
	errorsMut sync.Mutex

	initialScanCompleted chan (struct{}) // exposed for testing
}

func newSendReceiveFolder(model *Model, cfg config.FolderConfiguration, ver versioner.Versioner, mtimeFS *fs.MtimeFS) service {
	f := &sendReceiveFolder{
		folder: folder{
			stateTracker: newStateTracker(cfg.ID),
			scan:         newFolderScanner(cfg),
			stop:         make(chan struct{}),
			model:        model,
		},

<<<<<<< HEAD
		mtimeFS:            mtimeFS,
		dir:                cfg.Path(),
		versioner:          ver,
		ignorePerms:        cfg.IgnorePerms,
		copiers:            cfg.Copiers,
		pullers:            cfg.Pullers,
		order:              cfg.Order,
		maxConflicts:       cfg.MaxConflicts,
		allowSparse:        !cfg.DisableSparseFiles,
		checkFreeSpace:     cfg.MinDiskFreePct != 0,
		ignoreDelete:       cfg.IgnoreDelete,
		fsync:              cfg.Fsync,
		deleteLocalChanges: cfg.DeleteLocalChanges,
=======
		mtimeFS:        mtimeFS,
		dir:            cfg.Path(),
		versioner:      ver,
		ignorePerms:    cfg.IgnorePerms,
		copiers:        cfg.Copiers,
		pullers:        cfg.Pullers,
		order:          cfg.Order,
		maxConflicts:   cfg.MaxConflicts,
		allowSparse:    !cfg.DisableSparseFiles,
		checkFreeSpace: cfg.MinDiskFreePct != 0,
		ignoreDelete:   cfg.IgnoreDelete,
		fsync:          cfg.Fsync,
		useWeakHash:    !cfg.DisableWeakHash,
>>>>>>> 398c356f

		queue:       newJobQueue(),
		pullTimer:   time.NewTimer(time.Second),
		remoteIndex: make(chan struct{}, 1), // This needs to be 1-buffered so that we queue a notification if we're busy doing a pull when it comes.

		errorsMut: sync.NewMutex(),

		initialScanCompleted: make(chan struct{}),
	}

	f.configureCopiersAndPullers(cfg)

	return f
}

func (f *sendReceiveFolder) configureCopiersAndPullers(cfg config.FolderConfiguration) {
	if f.copiers == 0 {
		f.copiers = defaultCopiers
	}
	if f.pullers == 0 {
		f.pullers = defaultPullers
	}

	if cfg.PullerPauseS == 0 {
		f.pause = defaultPullerPause
	} else {
		f.pause = time.Duration(cfg.PullerPauseS) * time.Second
	}

	if cfg.PullerSleepS == 0 {
		f.sleep = defaultPullerSleep
	} else {
		f.sleep = time.Duration(cfg.PullerSleepS) * time.Second
	}
}

// Helper function to check whether either the ignorePerm flag has been
// set on the local host or the FlagNoPermBits has been set on the file/dir
// which is being pulled.
func (f *sendReceiveFolder) ignorePermissions(file protocol.FileInfo) bool {
	return f.ignorePerms || file.NoPermissions
}

// Serve will run scans and pulls. It will return when Stop()ed or on a
// critical error.
func (f *sendReceiveFolder) Serve() {
	l.Debugln(f, "starting")
	defer l.Debugln(f, "exiting")

	defer func() {
		f.pullTimer.Stop()
		f.scan.timer.Stop()
		// TODO: Should there be an actual FolderStopped state?
		f.setState(FolderIdle)
	}()

	var prevSec int64
	var prevIgnoreHash string

	for {
		select {
		case <-f.stop:
			return

		case <-f.remoteIndex:
			prevSec = 0
			f.pullTimer.Reset(0)
			l.Debugln(f, "remote index updated, rescheduling pull")

		case <-f.pullTimer.C:
			select {
			case <-f.initialScanCompleted:
			default:
				// We don't start pulling files until a scan has been completed.
				l.Debugln(f, "skip (initial)")
				f.pullTimer.Reset(f.sleep)
				continue
			}

			f.model.fmut.RLock()
			curIgnores := f.model.folderIgnores[f.folderID]
			f.model.fmut.RUnlock()

			if newHash := curIgnores.Hash(); newHash != prevIgnoreHash {
				// The ignore patterns have changed. We need to re-evaluate if
				// there are files we need now that were ignored before.
				l.Debugln(f, "ignore patterns have changed, resetting prevVer")
				prevSec = 0
				prevIgnoreHash = newHash
			}

			// RemoteSequence() is a fast call, doesn't touch the database.
			curSeq, ok := f.model.RemoteSequence(f.folderID)
			if !ok || curSeq == prevSec {
				l.Debugln(f, "skip (curSeq == prevSeq)", prevSec, ok)
				f.pullTimer.Reset(f.sleep)
				continue
			}

			if err := f.model.CheckFolderHealth(f.folderID); err != nil {
				l.Infoln("Skipping folder", f.folderID, "pull due to folder error:", err)
				f.pullTimer.Reset(f.sleep)
				continue
			}

			l.Debugln(f, "pulling", prevSec, curSeq)

			f.setState(FolderSyncing)
			f.clearErrors()
			tries := 0

			for {
				tries++

				changed := f.pullerIteration(curIgnores)
				l.Debugln(f, "changed", changed)

				if changed == 0 {
					// No files were changed by the puller, so we are in
					// sync. Remember the local version number and
					// schedule a resync a little bit into the future.

					if lv, ok := f.model.RemoteSequence(f.folderID); ok && lv < curSeq {
						// There's a corner case where the device we needed
						// files from disconnected during the puller
						// iteration. The files will have been removed from
						// the index, so we've concluded that we don't need
						// them, but at the same time we have the local
						// version that includes those files in curVer. So we
						// catch the case that sequence might have
						// decreased here.
						l.Debugln(f, "adjusting curVer", lv)
						curSeq = lv
					}
					prevSec = curSeq
					l.Debugln(f, "next pull in", f.sleep)
					f.pullTimer.Reset(f.sleep)
					break
				}

				if tries > 10 {
					// We've tried a bunch of times to get in sync, but
					// we're not making it. Probably there are write
					// errors preventing us. Flag this with a warning and
					// wait a bit longer before retrying.
					l.Infof("Folder %q isn't making progress. Pausing puller for %v.", f.folderID, f.pause)
					l.Debugln(f, "next pull in", f.pause)

					if folderErrors := f.currentErrors(); len(folderErrors) > 0 {
						events.Default.Log(events.FolderErrors, map[string]interface{}{
							"folder": f.folderID,
							"errors": folderErrors,
						})
					}

					f.pullTimer.Reset(f.pause)
					break
				}
			}
			f.setState(FolderIdle)

		// The reason for running the scanner from within the puller is that
		// this is the easiest way to make sure we are not doing both at the
		// same time.
		case <-f.scan.timer.C:
			err := f.scanSubdirsIfHealthy(nil)
			f.scan.Reschedule()
			if err != nil {
				continue
			}
			select {
			case <-f.initialScanCompleted:
			default:
				l.Infoln("Completed initial scan (rw) of folder", f.folderID)
				close(f.initialScanCompleted)
			}

		case req := <-f.scan.now:
			req.err <- f.scanSubdirsIfHealthy(req.subdirs)

		case next := <-f.scan.delay:
			f.scan.timer.Reset(next)
		}
	}
}

func (f *sendReceiveFolder) IndexUpdated() {
	select {
	case f.remoteIndex <- struct{}{}:
	default:
		// We might be busy doing a pull and thus not reading from this
		// channel. The channel is 1-buffered, so one notification will be
		// queued to ensure we recheck after the pull, but beyond that we must
		// make sure to not block index receiving.
	}
}

func (f *sendReceiveFolder) String() string {
	return fmt.Sprintf("sendReceiveFolder/%s@%p", f.folderID, f)
}

// pullerIteration runs a single puller iteration for the given folder and
// returns the number items that should have been synced (even those that
// might have failed). One puller iteration handles all files currently
// flagged as needed in the folder.
func (f *sendReceiveFolder) pullerIteration(ignores *ignore.Matcher) int {
	pullChan := make(chan pullBlockState)
	copyChan := make(chan copyBlocksState)
	finisherChan := make(chan *sharedPullerState)

	updateWg := sync.NewWaitGroup()
	copyWg := sync.NewWaitGroup()
	pullWg := sync.NewWaitGroup()
	doneWg := sync.NewWaitGroup()

	l.Debugln(f, "c", f.copiers, "p", f.pullers)

	f.dbUpdates = make(chan dbUpdateJob)
	updateWg.Add(1)
	go func() {
		// dbUpdaterRoutine finishes when f.dbUpdates is closed
		f.dbUpdaterRoutine()
		updateWg.Done()
	}()

	for i := 0; i < f.copiers; i++ {
		copyWg.Add(1)
		go func() {
			// copierRoutine finishes when copyChan is closed
			f.copierRoutine(copyChan, pullChan, finisherChan)
			copyWg.Done()
		}()
	}

	for i := 0; i < f.pullers; i++ {
		pullWg.Add(1)
		go func() {
			// pullerRoutine finishes when pullChan is closed
			f.pullerRoutine(pullChan, finisherChan)
			pullWg.Done()
		}()
	}

	doneWg.Add(1)
	// finisherRoutine finishes when finisherChan is closed
	go func() {
		f.finisherRoutine(finisherChan)
		doneWg.Done()
	}()

	f.model.fmut.RLock()
	folderFiles := f.model.folderFiles[f.folderID]
	f.model.fmut.RUnlock()

	changed := 0
	var processDirectly []protocol.FileInfo

	// Iterate the list of items that we need and sort them into piles.
	// Regular files to pull goes into the file queue, everything else
	// (directories, symlinks and deletes) goes into the "process directly"
	// pile.

	folderFiles.WithNeed(protocol.LocalDeviceID, func(intf db.FileIntf) bool {
		if shouldIgnore(intf, ignores, f.ignoreDelete, defTempNamer) {
			return true
		}

		if err := fileValid(intf); err != nil {
			// The file isn't valid so we can't process it. Pretend that we
			// tried and set the error for the file.
			f.newError(intf.FileName(), err)
			changed++
			return true
		}

		file := intf.(protocol.FileInfo)

		switch {
		case file.IsDeleted():
			processDirectly = append(processDirectly, file)
			changed++

		case file.Type == protocol.FileInfoTypeFile:
			// Queue files for processing after directories and symlinks, if
			// it has availability.

			devices := folderFiles.Availability(file.Name)
			for _, dev := range devices {
				if f.model.ConnectedTo(dev) {
					f.queue.Push(file.Name, file.Size, file.ModTime())
					changed++
					break
				}
			}

		default:
			// Directories, symlinks
			processDirectly = append(processDirectly, file)
			changed++
		}

		return true
	})

	// Sort the "process directly" pile by number of path components. This
	// ensures that we handle parents before children.

	sort.Sort(byComponentCount(processDirectly))

	// Process the list.

	fileDeletions := map[string]protocol.FileInfo{}
	dirDeletions := []protocol.FileInfo{}
	buckets := map[string][]protocol.FileInfo{}

	for _, fi := range processDirectly {
		// Verify that the thing we are handling lives inside a directory,
		// and not a symlink or empty space.
		if !osutil.IsDir(f.dir, filepath.Dir(fi.Name)) {
			f.newError(fi.Name, errNotDir)
			continue
		}

		switch {
		case fi.IsDeleted():
			// A deleted file, directory or symlink
			if fi.IsDirectory() {
				// Perform directory deletions at the end, as we may have
				// files to delete inside them before we get to that point.
				dirDeletions = append(dirDeletions, fi)
			} else {
				fileDeletions[fi.Name] = fi
				df, ok := f.model.CurrentFolderFile(f.folderID, fi.Name)
				// Local file can be already deleted, but with a lower version
				// number, hence the deletion coming in again as part of
				// WithNeed, furthermore, the file can simply be of the wrong
				// type if we haven't yet managed to pull it.
				if ok && !df.IsDeleted() && !df.IsSymlink() && !df.IsDirectory() {
					// Put files into buckets per first hash
					key := string(df.Blocks[0].Hash)
					buckets[key] = append(buckets[key], df)
				}
			}

		case fi.IsDirectory() && !fi.IsSymlink():
			l.Debugln("Handling directory", fi.Name)
			f.handleDir(fi)

		case fi.IsSymlink():
			l.Debugln("Handling symlink", fi.Name)
			f.handleSymlink(fi)

		default:
			l.Warnln(fi)
			panic("unhandleable item type, can't happen")
		}
	}

	// Now do the file queue. Reorder it according to configuration.

	switch f.order {
	case config.OrderRandom:
		f.queue.Shuffle()
	case config.OrderAlphabetic:
	// The queue is already in alphabetic order.
	case config.OrderSmallestFirst:
		f.queue.SortSmallestFirst()
	case config.OrderLargestFirst:
		f.queue.SortLargestFirst()
	case config.OrderOldestFirst:
		f.queue.SortOldestFirst()
	case config.OrderNewestFirst:
		f.queue.SortNewestFirst()
	}

	// Process the file queue.

nextFile:
	for {
		select {
		case <-f.stop:
			// Stop processing files if the puller has been told to stop.
			break
		default:
		}

		fileName, ok := f.queue.Pop()
		if !ok {
			break
		}

		fi, ok := f.model.CurrentGlobalFile(f.folderID, fileName)
		if !ok {
			// File is no longer in the index. Mark it as done and drop it.
			f.queue.Done(fileName)
			continue
		}

		if fi.IsDeleted() || fi.Type != protocol.FileInfoTypeFile {
			// The item has changed type or status in the index while we
			// were processing directories above.
			f.queue.Done(fileName)
			continue
		}

		// Verify that the thing we are handling lives inside a directory,
		// and not a symlink or empty space.
		if !osutil.IsDir(f.dir, filepath.Dir(fi.Name)) {
			f.newError(fi.Name, errNotDir)
			continue
		}

		// Check our list of files to be removed for a match, in which case
		// we can just do a rename instead.
		key := string(fi.Blocks[0].Hash)
		for i, candidate := range buckets[key] {
			if scanner.BlocksEqual(candidate.Blocks, fi.Blocks) {
				// Remove the candidate from the bucket
				lidx := len(buckets[key]) - 1
				buckets[key][i] = buckets[key][lidx]
				buckets[key] = buckets[key][:lidx]

				// candidate is our current state of the file, where as the
				// desired state with the delete bit set is in the deletion
				// map.
				desired := fileDeletions[candidate.Name]
				// Remove the pending deletion (as we perform it by renaming)
				delete(fileDeletions, candidate.Name)

				f.renameFile(desired, fi)

				f.queue.Done(fileName)
				continue nextFile
			}
		}

		// Handle the file normally, by coping and pulling, etc.
		f.handleFile(fi, copyChan, finisherChan)
	}

	// Signal copy and puller routines that we are done with the in data for
	// this iteration. Wait for them to finish.
	close(copyChan)
	copyWg.Wait()
	close(pullChan)
	pullWg.Wait()

	// Signal the finisher chan that there will be no more input.
	close(finisherChan)

	// Wait for the finisherChan to finish.
	doneWg.Wait()

	for _, file := range fileDeletions {
		l.Debugln("Deleting file", file.Name)
		f.deleteFile(file)
	}

	for i := range dirDeletions {
		dir := dirDeletions[len(dirDeletions)-i-1]
		l.Debugln("Deleting dir", dir.Name)
		f.deleteDir(dir, ignores)
	}

	// Wait for db updates to complete
	close(f.dbUpdates)
	updateWg.Wait()

	return changed
}

// handleDir creates or updates the given directory
func (f *sendReceiveFolder) handleDir(file protocol.FileInfo) {
	// Used in the defer closure below, updated by the function body. Take
	// care not declare another err.
	var err error

	events.Default.Log(events.ItemStarted, map[string]string{
		"folder": f.folderID,
		"item":   file.Name,
		"type":   "dir",
		"action": "update",
	})

	defer func() {
		events.Default.Log(events.ItemFinished, map[string]interface{}{
			"folder": f.folderID,
			"item":   file.Name,
			"error":  events.Error(err),
			"type":   "dir",
			"action": "update",
		})
	}()

	realName, err := rootedJoinedPath(f.dir, file.Name)
	if err != nil {
		f.newError(file.Name, err)
		return
	}
	mode := os.FileMode(file.Permissions & 0777)
	if f.ignorePermissions(file) {
		mode = 0777
	}

	if shouldDebug() {
		curFile, _ := f.model.CurrentFolderFile(f.folderID, file.Name)
		l.Debugf("need dir\n\t%v\n\t%v", file, curFile)
	}

	info, err := f.mtimeFS.Lstat(realName)
	switch {
	// There is already something under that name, but it's a file/link.
	// Most likely a file/link is getting replaced with a directory.
	// Remove the file/link and fall through to directory creation.
	case err == nil && (!info.IsDir() || info.Mode()&os.ModeSymlink != 0):
		err = osutil.InWritableDir(os.Remove, realName)
		if err != nil {
			l.Infof("Puller (folder %q, dir %q): %v", f.folderID, file.Name, err)
			f.newError(file.Name, err)
			return
		}
		fallthrough
	// The directory doesn't exist, so we create it with the right
	// mode bits from the start.
	case err != nil && os.IsNotExist(err):
		// We declare a function that acts on only the path name, so
		// we can pass it to InWritableDir. We use a regular Mkdir and
		// not MkdirAll because the parent should already exist.
		mkdir := func(path string) error {
			err = os.Mkdir(path, mode)
			if err != nil || f.ignorePermissions(file) {
				return err
			}

			// Stat the directory so we can check its permissions.
			info, err := f.mtimeFS.Lstat(path)
			if err != nil {
				return err
			}

			// Mask for the bits we want to preserve and add them in to the
			// directories permissions.
			return os.Chmod(path, mode|(info.Mode()&retainBits))
		}

		if err = osutil.InWritableDir(mkdir, realName); err == nil {
			f.dbUpdates <- dbUpdateJob{file, dbUpdateHandleDir}
		} else {
			l.Infof("Puller (folder %q, dir %q): %v", f.folderID, file.Name, err)
			f.newError(file.Name, err)
		}
		return
	// Weird error when stat()'ing the dir. Probably won't work to do
	// anything else with it if we can't even stat() it.
	case err != nil:
		l.Infof("Puller (folder %q, dir %q): %v", f.folderID, file.Name, err)
		f.newError(file.Name, err)
		return
	}

	// The directory already exists, so we just correct the mode bits. (We
	// don't handle modification times on directories, because that sucks...)
	// It's OK to change mode bits on stuff within non-writable directories.
	if f.ignorePermissions(file) {
		f.dbUpdates <- dbUpdateJob{file, dbUpdateHandleDir}
	} else if err := os.Chmod(realName, mode|(info.Mode()&retainBits)); err == nil {
		f.dbUpdates <- dbUpdateJob{file, dbUpdateHandleDir}
	} else {
		l.Infof("Puller (folder %q, dir %q): %v", f.folderID, file.Name, err)
		f.newError(file.Name, err)
	}
}

// handleSymlink creates or updates the given symlink
func (f *sendReceiveFolder) handleSymlink(file protocol.FileInfo) {
	// Used in the defer closure below, updated by the function body. Take
	// care not declare another err.
	var err error

	events.Default.Log(events.ItemStarted, map[string]string{
		"folder": f.folderID,
		"item":   file.Name,
		"type":   "symlink",
		"action": "update",
	})

	defer func() {
		events.Default.Log(events.ItemFinished, map[string]interface{}{
			"folder": f.folderID,
			"item":   file.Name,
			"error":  events.Error(err),
			"type":   "symlink",
			"action": "update",
		})
	}()

	realName, err := rootedJoinedPath(f.dir, file.Name)
	if err != nil {
		f.newError(file.Name, err)
		return
	}

	if shouldDebug() {
		curFile, _ := f.model.CurrentFolderFile(f.folderID, file.Name)
		l.Debugf("need symlink\n\t%v\n\t%v", file, curFile)
	}

	if len(file.SymlinkTarget) == 0 {
		// Index entry from a Syncthing predating the support for including
		// the link target in the index entry. We log this as an error.
		err = errors.New("incompatible symlink entry; rescan with newer Syncthing on source")
		l.Infof("Puller (folder %q, dir %q): %v", f.folderID, file.Name, err)
		f.newError(file.Name, err)
		return
	}

	if _, err = f.mtimeFS.Lstat(realName); err == nil {
		// There is already something under that name. Remove it to replace
		// with the symlink. This also handles the "change symlink type"
		// path.
		err = osutil.InWritableDir(os.Remove, realName)
		if err != nil {
			l.Infof("Puller (folder %q, dir %q): %v", f.folderID, file.Name, err)
			f.newError(file.Name, err)
			return
		}
	}

	tt := symlinks.TargetFile
	if file.IsDirectory() {
		tt = symlinks.TargetDirectory
	}

	// We declare a function that acts on only the path name, so
	// we can pass it to InWritableDir.
	createLink := func(path string) error {
		return symlinks.Create(path, file.SymlinkTarget, tt)
	}

	if err = osutil.InWritableDir(createLink, realName); err == nil {
		f.dbUpdates <- dbUpdateJob{file, dbUpdateHandleSymlink}
	} else {
		l.Infof("Puller (folder %q, dir %q): %v", f.folderID, file.Name, err)
		f.newError(file.Name, err)
	}
}

// deleteDir attempts to delete the given directory
func (f *sendReceiveFolder) deleteDir(file protocol.FileInfo, matcher *ignore.Matcher) {
	// Used in the defer closure below, updated by the function body. Take
	// care not declare another err.
	var err error

	events.Default.Log(events.ItemStarted, map[string]string{
		"folder": f.folderID,
		"item":   file.Name,
		"type":   "dir",
		"action": "delete",
	})

	defer func() {
		events.Default.Log(events.ItemFinished, map[string]interface{}{
			"folder": f.folderID,
			"item":   file.Name,
			"error":  events.Error(err),
			"type":   "dir",
			"action": "delete",
		})
	}()

	realName, err := rootedJoinedPath(f.dir, file.Name)
	if err != nil {
		f.newError(file.Name, err)
		return
	}
<<<<<<< HEAD
=======

	// Delete any temporary files lying around in the directory
	dir, _ := os.Open(realName)
	if dir != nil {
		files, _ := dir.Readdirnames(-1)
		for _, dirFile := range files {
			fullDirFile := filepath.Join(file.Name, dirFile)
			if defTempNamer.IsTemporary(dirFile) || (matcher != nil && matcher.Match(fullDirFile).IsDeletable()) {
				os.RemoveAll(filepath.Join(f.dir, fullDirFile))
			}
		}
		dir.Close()
	}
>>>>>>> 398c356f

	err = deleteDir(f.dir, file, matcher)

	if err == nil || os.IsNotExist(err) {
		// It was removed or it doesn't exist to start with
		f.dbUpdates <- dbUpdateJob{file, dbUpdateDeleteDir}
	} else if _, serr := f.mtimeFS.Lstat(realName); serr != nil && !os.IsPermission(serr) {
		// We get an error just looking at the directory, and it's not a
		// permission problem. Lets assume the error is in fact some variant
		// of "file does not exist" (possibly expressed as some parent being a
		// file and not a directory etc) and that the delete is handled.
		f.dbUpdates <- dbUpdateJob{file, dbUpdateDeleteDir}
	} else {
		l.Infof("Puller (folder %q, dir %q): delete: %v", f.folderID, file.Name, err)
		f.newError(file.Name, err)
	}
}

// deleteFile attempts to delete the given file
func (f *sendReceiveFolder) deleteFile(file protocol.FileInfo) {
	// Used in the defer closure below, updated by the function body. Take
	// care not declare another err.
	var err error

	events.Default.Log(events.ItemStarted, map[string]string{
		"folder": f.folderID,
		"item":   file.Name,
		"type":   "file",
		"action": "delete",
	})

	defer func() {
		events.Default.Log(events.ItemFinished, map[string]interface{}{
			"folder": f.folderID,
			"item":   file.Name,
			"error":  events.Error(err),
			"type":   "file",
			"action": "delete",
		})
	}()

	realName, err := rootedJoinedPath(f.dir, file.Name)
	if err != nil {
		f.newError(file.Name, err)
		return
	}

	err = deleteFile(f.dir, file, f.versioner, f.maxConflicts)

	if err == nil || os.IsNotExist(err) {
		// It was removed or it doesn't exist to start with
		f.dbUpdates <- dbUpdateJob{file, dbUpdateDeleteFile}
	} else if _, serr := f.mtimeFS.Lstat(realName); serr != nil && !os.IsPermission(serr) {
		// We get an error just looking at the file, and it's not a permission
		// problem. Lets assume the error is in fact some variant of "file
		// does not exist" (possibly expressed as some parent being a file and
		// not a directory etc) and that the delete is handled.
		f.dbUpdates <- dbUpdateJob{file, dbUpdateDeleteFile}
	} else {
		l.Infof("Puller (folder %q, file %q): delete: %v", f.folderID, file.Name, err)
		f.newError(file.Name, err)
	}
}

// renameFile attempts to rename an existing file to a destination
// and set the right attributes on it.
func (f *sendReceiveFolder) renameFile(source, target protocol.FileInfo) {
	// Used in the defer closure below, updated by the function body. Take
	// care not declare another err.
	var err error

	events.Default.Log(events.ItemStarted, map[string]string{
		"folder": f.folderID,
		"item":   source.Name,
		"type":   "file",
		"action": "delete",
	})
	events.Default.Log(events.ItemStarted, map[string]string{
		"folder": f.folderID,
		"item":   target.Name,
		"type":   "file",
		"action": "update",
	})

	defer func() {
		events.Default.Log(events.ItemFinished, map[string]interface{}{
			"folder": f.folderID,
			"item":   source.Name,
			"error":  events.Error(err),
			"type":   "file",
			"action": "delete",
		})
		events.Default.Log(events.ItemFinished, map[string]interface{}{
			"folder": f.folderID,
			"item":   target.Name,
			"error":  events.Error(err),
			"type":   "file",
			"action": "update",
		})
	}()

	l.Debugln(f, "taking rename shortcut", source.Name, "->", target.Name)

	from, err := rootedJoinedPath(f.dir, source.Name)
	if err != nil {
		f.newError(source.Name, err)
		return
	}
	to, err := rootedJoinedPath(f.dir, target.Name)
	if err != nil {
		f.newError(target.Name, err)
		return
	}

	if f.versioner != nil {
		err = osutil.Copy(from, to)
		if err == nil {
			err = osutil.InWritableDir(f.versioner.Archive, from)
		}
	} else {
		err = osutil.TryRename(from, to)
	}

	if err == nil {
		// The file was renamed, so we have handled both the necessary delete
		// of the source and the creation of the target. Fix-up the metadata,
		// and update the local index of the target file.

		f.dbUpdates <- dbUpdateJob{source, dbUpdateDeleteFile}

		err = f.shortcutFile(target)
		if err != nil {
			l.Infof("Puller (folder %q, file %q): rename from %q metadata: %v", f.folderID, target.Name, source.Name, err)
			f.newError(target.Name, err)
			return
		}

		f.dbUpdates <- dbUpdateJob{target, dbUpdateHandleFile}
	} else {
		// We failed the rename so we have a source file that we still need to
		// get rid of. Attempt to delete it instead so that we make *some*
		// progress. The target is unhandled.

		err = osutil.InWritableDir(os.Remove, from)
		if err != nil {
			l.Infof("Puller (folder %q, file %q): delete %q after failed rename: %v", f.folderID, target.Name, source.Name, err)
			f.newError(target.Name, err)
			return
		}

		f.dbUpdates <- dbUpdateJob{source, dbUpdateDeleteFile}
	}
}

// This is the flow of data and events here, I think...
//
// +-----------------------+
// |                       | - - - - > ItemStarted
// |      handleFile       | - - - - > ItemFinished (on shortcuts)
// |                       |
// +-----------------------+
//             |
//             | copyChan (copyBlocksState; unless shortcut taken)
//             |
//             |    +-----------------------+
//             |    | +-----------------------+
//             +--->| |                       |
//                  | |     copierRoutine     |
//                  +-|                       |
//                    +-----------------------+
//                                |
//                                | pullChan (sharedPullerState)
//                                |
//                                |   +-----------------------+
//                                |   | +-----------------------+
//                                +-->| |                       |
//                                    | |     pullerRoutine     |
//                                    +-|                       |
//                                      +-----------------------+
//                                                  |
//                                                  | finisherChan (sharedPullerState)
//                                                  |
//                                                  |   +-----------------------+
//                                                  |   |                       |
//                                                  +-->|    finisherRoutine    | - - - - > ItemFinished
//                                                      |                       |
//                                                      +-----------------------+

// handleFile queues the copies and pulls as necessary for a single new or
// changed file.
func (f *sendReceiveFolder) handleFile(file protocol.FileInfo, copyChan chan<- copyBlocksState, finisherChan chan<- *sharedPullerState) {
	curFile, hasCurFile := f.model.CurrentFolderFile(f.folderID, file.Name)

	if hasCurFile && len(curFile.Blocks) == len(file.Blocks) && scanner.BlocksEqual(curFile.Blocks, file.Blocks) {
		// We are supposed to copy the entire file, and then fetch nothing. We
		// are only updating metadata, so we don't actually *need* to make the
		// copy.
		l.Debugln(f, "taking shortcut on", file.Name)

		events.Default.Log(events.ItemStarted, map[string]string{
			"folder": f.folderID,
			"item":   file.Name,
			"type":   "file",
			"action": "metadata",
		})

		f.queue.Done(file.Name)

		err := f.shortcutFile(file)
		events.Default.Log(events.ItemFinished, map[string]interface{}{
			"folder": f.folderID,
			"item":   file.Name,
			"error":  events.Error(err),
			"type":   "file",
			"action": "metadata",
		})

		if err != nil {
			l.Infoln("Puller: shortcut:", err)
			f.newError(file.Name, err)
		} else {
			f.dbUpdates <- dbUpdateJob{file, dbUpdateShortcutFile}
		}

		return
	}

	// Figure out the absolute filenames we need once and for all
	tempName, err := rootedJoinedPath(f.dir, defTempNamer.TempName(file.Name))
	if err != nil {
		f.newError(file.Name, err)
		return
	}
	realName, err := rootedJoinedPath(f.dir, file.Name)
	if err != nil {
		f.newError(file.Name, err)
		return
	}

	if hasCurFile && !curFile.IsDirectory() && !curFile.IsSymlink() {
		// Check that the file on disk is what we expect it to be according to
		// the database. If there's a mismatch here, there might be local
		// changes that we don't know about yet and we should scan before
		// touching the file. If we can't stat the file we'll just pull it.
		if info, err := f.mtimeFS.Lstat(realName); err == nil {
			if !info.ModTime().Equal(curFile.ModTime()) || info.Size() != curFile.Size {
				l.Debugln("file modified but not rescanned; not pulling:", realName)
				// Scan() is synchronous (i.e. blocks until the scan is
				// completed and returns an error), but a scan can't happen
				// while we're in the puller routine. Request the scan in the
				// background and it'll be handled when the current pulling
				// sweep is complete. As we do retries, we'll queue the scan
				// for this file up to ten times, but the last nine of those
				// scans will be cheap...
				go f.scan.Scan([]string{file.Name})
				return
			}
		}
	}

	scanner.PopulateOffsets(file.Blocks)

	var blocks []protocol.BlockInfo
	var blocksSize int64
	var reused []int32

	// Check for an old temporary file which might have some blocks we could
	// reuse.
	tempBlocks, err := scanner.HashFile(tempName, protocol.BlockSize, nil)
	if err == nil {
		// Check for any reusable blocks in the temp file
		tempCopyBlocks, _ := scanner.BlockDiff(tempBlocks, file.Blocks)

		// block.String() returns a string unique to the block
		existingBlocks := make(map[string]struct{}, len(tempCopyBlocks))
		for _, block := range tempCopyBlocks {
			existingBlocks[block.String()] = struct{}{}
		}

		// Since the blocks are already there, we don't need to get them.
		for i, block := range file.Blocks {
			_, ok := existingBlocks[block.String()]
			if !ok {
				blocks = append(blocks, block)
				blocksSize += int64(block.Size)
			} else {
				reused = append(reused, int32(i))
			}
		}

		// The sharedpullerstate will know which flags to use when opening the
		// temp file depending if we are reusing any blocks or not.
		if len(reused) == 0 {
			// Otherwise, discard the file ourselves in order for the
			// sharedpuller not to panic when it fails to exclusively create a
			// file which already exists
			osutil.InWritableDir(os.Remove, tempName)
		}
	} else {
		// Copy the blocks, as we don't want to shuffle them on the FileInfo
		blocks = append(blocks, file.Blocks...)
		blocksSize = file.Size
	}

	if f.checkFreeSpace {
		if free, err := osutil.DiskFreeBytes(f.dir); err == nil && free < blocksSize {
			l.Warnf(`Folder "%s": insufficient disk space in %s for %s: have %.2f MiB, need %.2f MiB`, f.folderID, f.dir, file.Name, float64(free)/1024/1024, float64(blocksSize)/1024/1024)
			f.newError(file.Name, errors.New("insufficient space"))
			return
		}
	}

	// Shuffle the blocks
	for i := range blocks {
		j := rand.Intn(i + 1)
		blocks[i], blocks[j] = blocks[j], blocks[i]
	}

	events.Default.Log(events.ItemStarted, map[string]string{
		"folder": f.folderID,
		"item":   file.Name,
		"type":   "file",
		"action": "update",
	})

	s := sharedPullerState{
		file:             file,
		folder:           f.folderID,
		tempName:         tempName,
		realName:         realName,
		copyTotal:        len(blocks),
		copyNeeded:       len(blocks),
		reused:           len(reused),
		updated:          time.Now(),
		available:        reused,
		availableUpdated: time.Now(),
		ignorePerms:      f.ignorePermissions(file),
		version:          curFile.Version,
		mut:              sync.NewRWMutex(),
		sparse:           f.allowSparse,
		created:          time.Now(),
	}

	l.Debugf("%v need file %s; copy %d, reused %v", f, file.Name, len(blocks), len(reused))

	cs := copyBlocksState{
		sharedPullerState: &s,
		blocks:            blocks,
	}
	copyChan <- cs
}

// shortcutFile sets file mode and modification time, when that's the only
// thing that has changed.
func (f *sendReceiveFolder) shortcutFile(file protocol.FileInfo) error {
	realName, err := rootedJoinedPath(f.dir, file.Name)
	if err != nil {
		f.newError(file.Name, err)
		return err
	}
	if !f.ignorePermissions(file) {
		if err := os.Chmod(realName, os.FileMode(file.Permissions&0777)); err != nil {
			l.Infof("Puller (folder %q, file %q): shortcut: chmod: %v", f.folderID, file.Name, err)
			f.newError(file.Name, err)
			return err
		}
	}

	f.mtimeFS.Chtimes(realName, file.ModTime(), file.ModTime()) // never fails

	// This may have been a conflict. We should merge the version vectors so
	// that our clock doesn't move backwards.
	if cur, ok := f.model.CurrentFolderFile(f.folderID, file.Name); ok {
		file.Version = file.Version.Merge(cur.Version)
	}

	return nil
}

// copierRoutine reads copierStates until the in channel closes and performs
// the relevant copies when possible, or passes it to the puller routine.
func (f *sendReceiveFolder) copierRoutine(in <-chan copyBlocksState, pullChan chan<- pullBlockState, out chan<- *sharedPullerState) {
	buf := make([]byte, protocol.BlockSize)

	for state := range in {
		dstFd, err := state.tempFile()
		if err != nil {
			// Nothing more to do for this failed file, since we couldn't create a temporary for it.
			out <- state.sharedPullerState
			continue
		}

		if f.model.progressEmitter != nil {
			f.model.progressEmitter.Register(state.sharedPullerState)
		}

		folderRoots := make(map[string]string)
		var folders []string
		f.model.fmut.RLock()
		for folder, cfg := range f.model.folderCfgs {
			folderRoots[folder] = cfg.Path()
			folders = append(folders, folder)
		}
		f.model.fmut.RUnlock()

		var weakHashFinder *weakhash.Finder
		if f.useWeakHash {
			hashesToFind := make([]uint32, 0, len(state.blocks))
			for _, block := range state.blocks {
				if block.WeakHash != 0 {
					hashesToFind = append(hashesToFind, block.WeakHash)
				}
			}

			weakHashFinder, err = weakhash.NewFinder(state.realName, protocol.BlockSize, hashesToFind)
			if err != nil {
				l.Debugln("weak hasher", err)
			}
		}

		for _, block := range state.blocks {
			if f.allowSparse && state.reused == 0 && block.IsEmpty() {
				// The block is a block of all zeroes, and we are not reusing
				// a temp file, so there is no need to do anything with it.
				// If we were reusing a temp file and had this block to copy,
				// it would be because the block in the temp file was *not* a
				// block of all zeroes, so then we should not skip it.

				// Pretend we copied it.
				state.copiedFromOrigin()
				continue
			}

			buf = buf[:int(block.Size)]

			found, err := weakHashFinder.Iterate(block.WeakHash, buf, func(offset int64) bool {
				if _, err := scanner.VerifyBuffer(buf, block); err != nil {
					return true
				}

				_, err = dstFd.WriteAt(buf, block.Offset)
				if err != nil {
					state.fail("dst write", err)

				}
				if offset == block.Offset {
					state.copiedFromOrigin()
				} else {
					state.copiedFromOriginShifted()
				}

				return false
			})
			if err != nil {
				l.Debugln("weak hasher iter", err)
			}

			if !found {
				found = f.model.finder.Iterate(folders, block.Hash, func(folder, file string, index int32) bool {
					inFile, err := rootedJoinedPath(folderRoots[folder], file)
					if err != nil {
						return false
					}
					fd, err := os.Open(inFile)
					if err != nil {
						return false
					}

					_, err = fd.ReadAt(buf, protocol.BlockSize*int64(index))
					fd.Close()
					if err != nil {
						return false
					}

					hash, err := scanner.VerifyBuffer(buf, block)
					if err != nil {
						if hash != nil {
							l.Debugf("Finder block mismatch in %s:%s:%d expected %q got %q", folder, file, index, block.Hash, hash)
							err = f.model.finder.Fix(folder, file, index, block.Hash, hash)
							if err != nil {
								l.Warnln("finder fix:", err)
							}
						} else {
							l.Debugln("Finder failed to verify buffer", err)
						}
						return false
					}

					_, err = dstFd.WriteAt(buf, block.Offset)
					if err != nil {
						state.fail("dst write", err)
					}
					if file == state.file.Name {
						state.copiedFromOrigin()
					}
					return true
				})
			}

			if state.failed() != nil {
				break
			}

			if !found {
				state.pullStarted()
				ps := pullBlockState{
					sharedPullerState: state.sharedPullerState,
					block:             block,
				}
				pullChan <- ps
			} else {
				state.copyDone(block)
			}
		}
		weakHashFinder.Close()
		out <- state.sharedPullerState
	}
}

func (f *sendReceiveFolder) pullerRoutine(in <-chan pullBlockState, out chan<- *sharedPullerState) {
	for state := range in {
		if state.failed() != nil {
			out <- state.sharedPullerState
			continue
		}

		// Get an fd to the temporary file. Technically we don't need it until
		// after fetching the block, but if we run into an error here there is
		// no point in issuing the request to the network.
		fd, err := state.tempFile()
		if err != nil {
			out <- state.sharedPullerState
			continue
		}

		if f.allowSparse && state.reused == 0 && state.block.IsEmpty() {
			// There is no need to request a block of all zeroes. Pretend we
			// requested it and handled it correctly.
			state.pullDone(state.block)
			out <- state.sharedPullerState
			continue
		}

		var lastError error
		candidates := f.model.Availability(f.folderID, state.file.Name, state.file.Version, state.block)
		for {
			// Select the least busy device to pull the block from. If we found no
			// feasible device at all, fail the block (and in the long run, the
			// file).
			selected, found := activity.leastBusy(candidates)
			if !found {
				if lastError != nil {
					state.fail("pull", lastError)
				} else {
					state.fail("pull", errNoDevice)
				}
				break
			}

			candidates = removeAvailability(candidates, selected)

			// Fetch the block, while marking the selected device as in use so that
			// leastBusy can select another device when someone else asks.
			activity.using(selected)
			buf, lastError := f.model.requestGlobal(selected.ID, f.folderID, state.file.Name, state.block.Offset, int(state.block.Size), state.block.Hash, selected.FromTemporary)
			activity.done(selected)
			if lastError != nil {
				l.Debugln("request:", f.folderID, state.file.Name, state.block.Offset, state.block.Size, "returned error:", lastError)
				continue
			}

			// Verify that the received block matches the desired hash, if not
			// try pulling it from another device.
			_, lastError = scanner.VerifyBuffer(buf, state.block)
			if lastError != nil {
				l.Debugln("request:", f.folderID, state.file.Name, state.block.Offset, state.block.Size, "hash mismatch")
				continue
			}

			// Save the block data we got from the cluster
			_, err = fd.WriteAt(buf, state.block.Offset)
			if err != nil {
				state.fail("save", err)
			} else {
				state.pullDone(state.block)
			}
			break
		}
		out <- state.sharedPullerState
	}
}

func (f *sendReceiveFolder) performFinish(state *sharedPullerState) error {
	// Set the correct permission bits on the new file
	if !f.ignorePermissions(state.file) {
		if err := os.Chmod(state.tempName, os.FileMode(state.file.Permissions&0777)); err != nil {
			return err
		}
	}

	if stat, err := f.mtimeFS.Lstat(state.realName); err == nil {
		// There is an old file or directory already in place. We need to
		// handle that.

		switch {
		case stat.IsDir() || stat.Mode()&os.ModeSymlink != 0:
			// It's a directory or a symlink. These are not versioned or
			// archived for conflicts, only removed (which of course fails for
			// non-empty directories).

			// TODO: This is the place where we want to remove temporary files
			// and future hard ignores before attempting a directory delete.
			// Should share code with f.deletDir().

			if err = osutil.InWritableDir(os.Remove, state.realName); err != nil {
				return err
			}

		case f.inConflict(state.version, state.file.Version):
			// The new file has been changed in conflict with the existing one. We
			// should file it away as a conflict instead of just removing or
			// archiving. Also merge with the version vector we had, to indicate
			// we have resolved the conflict.

			state.file.Version = state.file.Version.Merge(state.version)
			if err = osutil.InWritableDir(f.moveForConflict, state.realName); err != nil {
				return err
			}

		case f.versioner != nil:
			// If we should use versioning, let the versioner archive the old
			// file before we replace it. Archiving a non-existent file is not
			// an error.

			if err = f.versioner.Archive(state.realName); err != nil {
				return err
			}
		}
	}

	// Replace the original content with the new one. If it didn't work,
	// leave the temp file in place for reuse.
	if err := osutil.TryRename(state.tempName, state.realName); err != nil {
		return err
	}

	// Set the correct timestamp on the new file
	f.mtimeFS.Chtimes(state.realName, state.file.ModTime(), state.file.ModTime()) // never fails

	// Record the updated file in the index
	f.dbUpdates <- dbUpdateJob{state.file, dbUpdateHandleFile}
	return nil
}

func (f *sendReceiveFolder) finisherRoutine(in <-chan *sharedPullerState) {
	for state := range in {
		if closed, err := state.finalClose(); closed {
			l.Debugln(f, "closing", state.file.Name)

			f.queue.Done(state.file.Name)

			if err == nil {
				err = f.performFinish(state)
			}

			if err != nil {
				l.Infoln("Puller: final:", err)
				f.newError(state.file.Name, err)
			}
			events.Default.Log(events.ItemFinished, map[string]interface{}{
				"folder": f.folderID,
				"item":   state.file.Name,
				"error":  events.Error(err),
				"type":   "file",
				"action": "update",
			})

			if f.model.progressEmitter != nil {
				f.model.progressEmitter.Deregister(state)
			}
		}
	}
}

// Moves the given filename to the front of the job queue
func (f *sendReceiveFolder) BringToFront(filename string) {
	f.queue.BringToFront(filename)
}

func (f *sendReceiveFolder) Jobs() ([]string, []string) {
	return f.queue.Jobs()
}

// dbUpdaterRoutine aggregates db updates and commits them in batches no
// larger than 1000 items, and no more delayed than 2 seconds.
func (f *sendReceiveFolder) dbUpdaterRoutine() {
	const (
		maxBatchSize = 1000
		maxBatchTime = 2 * time.Second
	)

	batch := make([]dbUpdateJob, 0, maxBatchSize)
	files := make([]protocol.FileInfo, 0, maxBatchSize)
	tick := time.NewTicker(maxBatchTime)
	defer tick.Stop()

	var changedFiles []string
	var changedDirs []string
	if f.fsync {
		changedFiles = make([]string, 0, maxBatchSize)
		changedDirs = make([]string, 0, maxBatchSize)
	}

	syncFilesOnce := func(files []string, syncFn func(string) error) {
		sort.Strings(files)
		var lastFile string
		for _, file := range files {
			if lastFile == file {
				continue
			}
			lastFile = file
			if err := syncFn(file); err != nil {
				l.Infof("fsync %q failed: %v", file, err)
			}
		}
	}

	handleBatch := func() {
		found := false
		var lastFile protocol.FileInfo

		for _, job := range batch {
			files = append(files, job.file)
			if f.fsync {
				// collect changed files and dirs
				switch job.jobType {
				case dbUpdateHandleFile, dbUpdateShortcutFile:
					changedFiles = append(changedFiles, filepath.Join(f.dir, job.file.Name))
				case dbUpdateHandleDir:
					changedDirs = append(changedDirs, filepath.Join(f.dir, job.file.Name))
				case dbUpdateHandleSymlink:
					// fsyncing symlinks is only supported by MacOS, ignore
				}
				if job.jobType != dbUpdateShortcutFile {
					changedDirs = append(changedDirs, filepath.Dir(filepath.Join(f.dir, job.file.Name)))
				}
			}
			if job.file.IsInvalid() || (job.file.IsDirectory() && !job.file.IsSymlink()) {
				continue
			}

			if job.jobType&(dbUpdateHandleFile|dbUpdateDeleteFile) == 0 {
				continue
			}

			found = true
			lastFile = job.file
		}

		if f.fsync {
			// sync files and dirs to disk
			syncFilesOnce(changedFiles, osutil.SyncFile)
			changedFiles = changedFiles[:0]
			syncFilesOnce(changedDirs, osutil.SyncDir)
			changedDirs = changedDirs[:0]
		}

		// All updates to file/folder objects that originated remotely
		// (across the network) use this call to updateLocals
		f.model.updateLocalsFromPulling(f.folderID, files)

		if found {
			f.model.receivedFile(f.folderID, lastFile)
		}

		batch = batch[:0]
		files = files[:0]
	}

loop:
	for {
		select {
		case job, ok := <-f.dbUpdates:
			if !ok {
				break loop
			}

			job.file.Sequence = 0
			batch = append(batch, job)

			if len(batch) == maxBatchSize {
				handleBatch()
			}

		case <-tick.C:
			if len(batch) > 0 {
				handleBatch()
			}
		}
	}

	if len(batch) > 0 {
		handleBatch()
	}
}

func (f *sendReceiveFolder) inConflict(current, replacement protocol.Vector) bool {
	if current.Concurrent(replacement) {
		// Obvious case
		return true
	}
	if replacement.Counter(f.model.shortID) > current.Counter(f.model.shortID) {
		// The replacement file contains a higher version for ourselves than
		// what we have. This isn't supposed to be possible, since it's only
		// we who can increment that counter. We take it as a sign that
		// something is wrong (our index may have been corrupted or removed)
		// and flag it as a conflict.
		return true
	}
	return false
}

func removeAvailability(availabilities []Availability, availability Availability) []Availability {
	for i := range availabilities {
		if availabilities[i] == availability {
			availabilities[i] = availabilities[len(availabilities)-1]
			return availabilities[:len(availabilities)-1]
		}
	}
	return availabilities
}

<<<<<<< HEAD
func (f *rwFolder) moveForConflict(name string) error {
	return moveForConflict(name, f.maxConflicts)
=======
func (f *sendReceiveFolder) moveForConflict(name string) error {
	if strings.Contains(filepath.Base(name), ".sync-conflict-") {
		l.Infoln("Conflict for", name, "which is already a conflict copy; not copying again.")
		if err := os.Remove(name); err != nil && !os.IsNotExist(err) {
			return err
		}
		return nil
	}

	if f.maxConflicts == 0 {
		if err := os.Remove(name); err != nil && !os.IsNotExist(err) {
			return err
		}
		return nil
	}

	ext := filepath.Ext(name)
	withoutExt := name[:len(name)-len(ext)]
	newName := withoutExt + time.Now().Format(".sync-conflict-20060102-150405") + ext
	err := os.Rename(name, newName)
	if os.IsNotExist(err) {
		// We were supposed to move a file away but it does not exist. Either
		// the user has already moved it away, or the conflict was between a
		// remote modification and a local delete. In either way it does not
		// matter, go ahead as if the move succeeded.
		err = nil
	}
	if f.maxConflicts > -1 {
		matches, gerr := osutil.Glob(withoutExt + ".sync-conflict-????????-??????" + ext)
		if gerr == nil && len(matches) > f.maxConflicts {
			sort.Sort(sort.Reverse(sort.StringSlice(matches)))
			for _, match := range matches[f.maxConflicts:] {
				gerr = os.Remove(match)
				if gerr != nil {
					l.Debugln(f, "removing extra conflict", gerr)
				}
			}
		} else if gerr != nil {
			l.Debugln(f, "globbing for conflicts", gerr)
		}
	}
	return err
>>>>>>> 398c356f
}

func (f *sendReceiveFolder) newError(path string, err error) {
	f.errorsMut.Lock()
	defer f.errorsMut.Unlock()

	// We might get more than one error report for a file (i.e. error on
	// Write() followed by Close()); we keep the first error as that is
	// probably closer to the root cause.
	if _, ok := f.errors[path]; ok {
		return
	}

	f.errors[path] = err.Error()
}

func (f *sendReceiveFolder) clearErrors() {
	f.errorsMut.Lock()
	f.errors = make(map[string]string)
	f.errorsMut.Unlock()
}

func (f *sendReceiveFolder) currentErrors() []fileError {
	f.errorsMut.Lock()
	errors := make([]fileError, 0, len(f.errors))
	for path, err := range f.errors {
		errors = append(errors, fileError{path, err})
	}
	sort.Sort(fileErrorList(errors))
	f.errorsMut.Unlock()
	return errors
}

// A []fileError is sent as part of an event and will be JSON serialized.
type fileError struct {
	Path string `json:"path"`
	Err  string `json:"error"`
}

type fileErrorList []fileError

func (l fileErrorList) Len() int {
	return len(l)
}

func (l fileErrorList) Less(a, b int) bool {
	return l[a].Path < l[b].Path
}

func (l fileErrorList) Swap(a, b int) {
	l[a], l[b] = l[b], l[a]
}

// fileValid returns nil when the file is valid for processing, or an error if it's not
func fileValid(file db.FileIntf) error {
	switch {
	case file.IsDeleted():
		// We don't care about file validity if we're not supposed to have it
		return nil

	case !symlinks.Supported && file.IsSymlink():
		return errUnsupportedSymlink

	case runtime.GOOS == "windows" && windowsInvalidFilename(file.FileName()):
		return errInvalidFilename
	}

	return nil
}

var windowsDisallowedCharacters = string([]rune{
	'<', '>', ':', '"', '|', '?', '*',
	0, 1, 2, 3, 4, 5, 6, 7, 8, 9, 10,
	11, 12, 13, 14, 15, 16, 17, 18, 19, 20,
	21, 22, 23, 24, 25, 26, 27, 28, 29, 30,
	31,
})

func windowsInvalidFilename(name string) bool {
	// None of the path components should end in space
	for _, part := range strings.Split(name, `\`) {
		if len(part) == 0 {
			continue
		}
		if part[len(part)-1] == ' ' {
			// Names ending in space are not valid.
			return true
		}
	}

	// The path must not contain any disallowed characters
	return strings.ContainsAny(name, windowsDisallowedCharacters)
}

<<<<<<< HEAD
func (f *rwFolder) getVersioner() versioner.Versioner {
	return f.versioner
=======
// byComponentCount sorts by the number of path components in Name, that is
// "x/y" sorts before "foo/bar/baz".
type byComponentCount []protocol.FileInfo

func (l byComponentCount) Len() int {
	return len(l)
}

func (l byComponentCount) Less(a, b int) bool {
	return componentCount(l[a].Name) < componentCount(l[b].Name)
}

func (l byComponentCount) Swap(a, b int) {
	l[a], l[b] = l[b], l[a]
}

func componentCount(name string) int {
	count := 0
	for _, codepoint := range name {
		if codepoint == os.PathSeparator {
			count++
		}
	}
	return count
>>>>>>> 398c356f
}<|MERGE_RESOLUTION|>--- conflicted
+++ resolved
@@ -81,21 +81,6 @@
 type sendReceiveFolder struct {
 	folder
 
-<<<<<<< HEAD
-	mtimeFS            *fs.MtimeFS
-	dir                string
-	versioner          versioner.Versioner
-	ignorePerms        bool
-	order              config.PullOrder
-	maxConflicts       int
-	sleep              time.Duration
-	pause              time.Duration
-	allowSparse        bool
-	checkFreeSpace     bool
-	ignoreDelete       bool
-	fsync              bool
-	deleteLocalChanges bool
-=======
 	mtimeFS        *fs.MtimeFS
 	dir            string
 	versioner      versioner.Versioner
@@ -109,7 +94,7 @@
 	ignoreDelete   bool
 	fsync          bool
 	useWeakHash    bool
->>>>>>> 398c356f
+	deleteLocalChanges bool
 
 	copiers int
 	pullers int
@@ -134,21 +119,6 @@
 			model:        model,
 		},
 
-<<<<<<< HEAD
-		mtimeFS:            mtimeFS,
-		dir:                cfg.Path(),
-		versioner:          ver,
-		ignorePerms:        cfg.IgnorePerms,
-		copiers:            cfg.Copiers,
-		pullers:            cfg.Pullers,
-		order:              cfg.Order,
-		maxConflicts:       cfg.MaxConflicts,
-		allowSparse:        !cfg.DisableSparseFiles,
-		checkFreeSpace:     cfg.MinDiskFreePct != 0,
-		ignoreDelete:       cfg.IgnoreDelete,
-		fsync:              cfg.Fsync,
-		deleteLocalChanges: cfg.DeleteLocalChanges,
-=======
 		mtimeFS:        mtimeFS,
 		dir:            cfg.Path(),
 		versioner:      ver,
@@ -162,7 +132,7 @@
 		ignoreDelete:   cfg.IgnoreDelete,
 		fsync:          cfg.Fsync,
 		useWeakHash:    !cfg.DisableWeakHash,
->>>>>>> 398c356f
+		deleteLocalChanges: cfg.DeleteLocalChanges,
 
 		queue:       newJobQueue(),
 		pullTimer:   time.NewTimer(time.Second),
@@ -838,22 +808,6 @@
 		f.newError(file.Name, err)
 		return
 	}
-<<<<<<< HEAD
-=======
-
-	// Delete any temporary files lying around in the directory
-	dir, _ := os.Open(realName)
-	if dir != nil {
-		files, _ := dir.Readdirnames(-1)
-		for _, dirFile := range files {
-			fullDirFile := filepath.Join(file.Name, dirFile)
-			if defTempNamer.IsTemporary(dirFile) || (matcher != nil && matcher.Match(fullDirFile).IsDeletable()) {
-				os.RemoveAll(filepath.Join(f.dir, fullDirFile))
-			}
-		}
-		dir.Close()
-	}
->>>>>>> 398c356f
 
 	err = deleteDir(f.dir, file, matcher)
 
@@ -1686,53 +1640,8 @@
 	return availabilities
 }
 
-<<<<<<< HEAD
-func (f *rwFolder) moveForConflict(name string) error {
+func (f *sendReceiveFolder) moveForConflict(name string) error {
 	return moveForConflict(name, f.maxConflicts)
-=======
-func (f *sendReceiveFolder) moveForConflict(name string) error {
-	if strings.Contains(filepath.Base(name), ".sync-conflict-") {
-		l.Infoln("Conflict for", name, "which is already a conflict copy; not copying again.")
-		if err := os.Remove(name); err != nil && !os.IsNotExist(err) {
-			return err
-		}
-		return nil
-	}
-
-	if f.maxConflicts == 0 {
-		if err := os.Remove(name); err != nil && !os.IsNotExist(err) {
-			return err
-		}
-		return nil
-	}
-
-	ext := filepath.Ext(name)
-	withoutExt := name[:len(name)-len(ext)]
-	newName := withoutExt + time.Now().Format(".sync-conflict-20060102-150405") + ext
-	err := os.Rename(name, newName)
-	if os.IsNotExist(err) {
-		// We were supposed to move a file away but it does not exist. Either
-		// the user has already moved it away, or the conflict was between a
-		// remote modification and a local delete. In either way it does not
-		// matter, go ahead as if the move succeeded.
-		err = nil
-	}
-	if f.maxConflicts > -1 {
-		matches, gerr := osutil.Glob(withoutExt + ".sync-conflict-????????-??????" + ext)
-		if gerr == nil && len(matches) > f.maxConflicts {
-			sort.Sort(sort.Reverse(sort.StringSlice(matches)))
-			for _, match := range matches[f.maxConflicts:] {
-				gerr = os.Remove(match)
-				if gerr != nil {
-					l.Debugln(f, "removing extra conflict", gerr)
-				}
-			}
-		} else if gerr != nil {
-			l.Debugln(f, "globbing for conflicts", gerr)
-		}
-	}
-	return err
->>>>>>> 398c356f
 }
 
 func (f *sendReceiveFolder) newError(path string, err error) {
@@ -1827,10 +1736,10 @@
 	return strings.ContainsAny(name, windowsDisallowedCharacters)
 }
 
-<<<<<<< HEAD
 func (f *rwFolder) getVersioner() versioner.Versioner {
 	return f.versioner
-=======
+}
+
 // byComponentCount sorts by the number of path components in Name, that is
 // "x/y" sorts before "foo/bar/baz".
 type byComponentCount []protocol.FileInfo
@@ -1855,5 +1764,4 @@
 		}
 	}
 	return count
->>>>>>> 398c356f
 }