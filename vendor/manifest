{
	"version": 0,
	"dependencies": [
		{
			"importpath": "github.com/AudriusButkevicius/cli",
			"repository": "https://github.com/AudriusButkevicius/cli",
			"vcs": "git",
			"revision": "7f561c78b5a4aad858d9fd550c92b5da6d55efbb",
			"branch": "master",
			"notests": true
		},
		{
			"importpath": "github.com/AudriusButkevicius/go-nat-pmp",
			"repository": "https://github.com/AudriusButkevicius/go-nat-pmp",
			"vcs": "",
			"revision": "452c97607362b2ab5a7839b8d1704f0396b640ca",
			"branch": "master"
		},
		{
			"importpath": "github.com/bkaradzic/go-lz4",
			"repository": "https://github.com/bkaradzic/go-lz4",
			"vcs": "",
			"revision": "74ddf82598bc4745b965729e9c6a463bedd33049",
			"branch": "master"
		},
		{
			"importpath": "github.com/calmh/du",
			"repository": "https://github.com/calmh/du",
			"vcs": "",
			"revision": "3c0690cca16228b97741327b1b6781397afbdb24",
			"branch": "master"
		},
		{
			"importpath": "github.com/calmh/luhn",
			"repository": "https://github.com/calmh/luhn",
			"vcs": "",
			"revision": "0c8388ff95fa92d4094011e5a04fc99dea3d1632",
			"branch": "master"
		},
		{
			"importpath": "github.com/calmh/xdr",
			"repository": "https://github.com/calmh/xdr",
			"vcs": "",
			"revision": "f9b9f8f7aa27725f5cabb699bd9099ca7ce09143",
			"branch": "master"
		},
		{
			"importpath": "github.com/ccding/go-stun",
			"repository": "https://github.com/ccding/go-stun",
			"vcs": "",
			"revision": "dee5672f0c732344747f49b978921885508fd846",
			"branch": "master"
		},
		{
			"importpath": "github.com/cznic/b",
			"repository": "https://github.com/cznic/b",
			"vcs": "",
			"revision": "bcff30a622dbdcb425aba904792de1df606dab7c",
			"branch": "master"
		},
		{
			"importpath": "github.com/cznic/bufs",
			"repository": "https://github.com/cznic/bufs",
			"vcs": "",
			"revision": "3dcccbd7064a1689f9c093a988ea11ac00e21f51",
			"branch": "master"
		},
		{
			"importpath": "github.com/cznic/fileutil",
			"repository": "https://github.com/cznic/fileutil",
			"vcs": "",
			"revision": "1c9c88fbf552b3737c7b97e1f243860359687976",
			"branch": "master"
		},
		{
			"importpath": "github.com/cznic/internal/buffer",
			"repository": "https://github.com/cznic/internal",
			"vcs": "",
			"revision": "cef02a853c3a93623c42eacd574e7ea05f55531b",
			"branch": "master",
			"path": "/buffer"
		},
		{
			"importpath": "github.com/cznic/internal/file",
			"repository": "https://github.com/cznic/internal",
			"vcs": "",
			"revision": "cef02a853c3a93623c42eacd574e7ea05f55531b",
			"branch": "master",
			"path": "/file"
		},
		{
			"importpath": "github.com/cznic/internal/slice",
			"repository": "https://github.com/cznic/internal",
			"vcs": "",
			"revision": "cef02a853c3a93623c42eacd574e7ea05f55531b",
			"branch": "master",
			"path": "/slice"
		},
		{
			"importpath": "github.com/cznic/lldb",
			"repository": "https://github.com/cznic/lldb",
			"vcs": "",
			"revision": "7376b3bed3d27a7b640e264bfaf278d6d5232550",
			"branch": "master"
		},
		{
			"importpath": "github.com/cznic/mathutil",
			"repository": "https://github.com/cznic/mathutil",
			"vcs": "",
			"revision": "78ad7f262603437f0ecfebc835d80094f89c8f54",
			"branch": "master"
		},
		{
			"importpath": "github.com/cznic/ql",
			"repository": "https://github.com/cznic/ql",
			"vcs": "",
			"revision": "c81467d34c630800dd4ba81033e234a8159ff2e3",
			"branch": "master"
		},
		{
			"importpath": "github.com/cznic/sortutil",
			"repository": "https://github.com/cznic/sortutil",
			"vcs": "",
			"revision": "4c7342852e65c2088c981288f2c5610d10b9f7f4",
			"branch": "master"
		},
		{
			"importpath": "github.com/cznic/strutil",
			"repository": "https://github.com/cznic/strutil",
			"vcs": "",
			"revision": "1eb03e3cc9d345307a45ec82bd3016cde4bd4464",
			"branch": "master"
		},
		{
			"importpath": "github.com/cznic/zappy",
			"repository": "https://github.com/cznic/zappy",
			"vcs": "",
			"revision": "2533cb5b45cc6c07421468ce262899ddc9d53fb7",
			"branch": "master"
		},
		{
			"importpath": "github.com/d4l3k/messagediff",
			"repository": "https://github.com/d4l3k/messagediff",
			"vcs": "",
			"revision": "7b706999d935b04cf2dbc71a5a5afcbd288aeb48",
			"branch": "master"
		},
		{
			"importpath": "github.com/edsrzf/mmap-go",
			"repository": "https://github.com/edsrzf/mmap-go",
			"vcs": "",
			"revision": "935e0e8a636ca4ba70b713f3e38a19e1b77739e8",
			"branch": "master"
		},
		{
			"importpath": "github.com/gobwas/glob",
			"repository": "https://github.com/gobwas/glob",
			"vcs": "git",
			"revision": "bea32b9cd2d6f55753d94a28e959b13f0244797a",
			"branch": "master"
		},
		{
			"importpath": "github.com/gogo/protobuf",
			"repository": "https://github.com/gogo/protobuf",
			"vcs": "",
			"revision": "7883e1468d48d969e1c3ce4bcde89b6a7dd4adc4",
			"branch": "master"
		},
		{
			"importpath": "github.com/golang/groupcache/lru",
			"repository": "https://github.com/golang/groupcache",
			"vcs": "",
			"revision": "02826c3e79038b59d737d3b1c0a1d937f71a4433",
			"branch": "master",
			"path": "/lru"
		},
		{
			"importpath": "github.com/golang/snappy",
			"repository": "https://github.com/golang/snappy",
			"vcs": "",
			"revision": "5f1c01d9f64b941dd9582c638279d046eda6ca31",
			"branch": "master"
		},
		{
			"importpath": "github.com/hashicorp/yamux",
			"repository": "https://github.com/hashicorp/yamux",
			"vcs": "git",
			"revision": "d1caa6c97c9fc1cc9e83bbe34d0603f9ff0ce8bd",
			"branch": "master",
			"notests": true
		},
		{
			"importpath": "github.com/jackpal/gateway",
			"repository": "https://github.com/jackpal/gateway",
			"vcs": "",
			"revision": "3e333950771011fed13be63e62b9f473c5e0d9bf",
			"branch": "master"
		},
		{
			"importpath": "github.com/juju/ratelimit",
			"repository": "https://github.com/juju/ratelimit",
			"vcs": "",
			"revision": "77ed1c8a01217656d2080ad51981f6e99adaa177",
			"branch": "master"
		},
		{
			"importpath": "github.com/kardianos/osext",
			"repository": "https://github.com/kardianos/osext",
			"vcs": "",
			"revision": "29ae4ffbc9a6fe9fb2bc5029050ce6996ea1d3bc",
			"branch": "master"
		},
		{
			"importpath": "github.com/klauspost/cpuid",
			"repository": "https://github.com/klauspost/cpuid",
			"vcs": "",
			"revision": "09cded8978dc9e80714c4d85b0322337b0a1e5e0",
			"branch": "master"
		},
		{
			"importpath": "github.com/klauspost/crc32",
			"repository": "https://github.com/klauspost/crc32",
			"vcs": "",
			"revision": "cb6bfca970f6908083f26f39a79009d608efd5cd",
			"branch": "master"
		},
		{
			"importpath": "github.com/klauspost/reedsolomon",
			"repository": "https://github.com/klauspost/reedsolomon",
			"vcs": "",
			"revision": "d0a56f72c0d40a6cdde43a1575ad9686a0098b70",
			"branch": "master"
		},
		{
			"importpath": "github.com/lib/pq",
			"repository": "https://github.com/lib/pq",
			"vcs": "",
			"revision": "ee1442bda7bd1b6a84e913bdb421cb1874ec629d",
			"branch": "master"
		},
		{
			"importpath": "github.com/minio/sha256-simd",
			"repository": "https://github.com/minio/sha256-simd",
			"vcs": "git",
			"revision": "e82e73b775766b9011503e80e6772fc32b9afc5b",
			"branch": "master"
		},
		{
			"importpath": "github.com/onsi/ginkgo",
			"repository": "https://github.com/onsi/ginkgo",
			"vcs": "",
			"revision": "ac3d45ddd7ef5c4d7fc4d037b615a81f4d67981e",
			"branch": "master"
		},
		{
			"importpath": "github.com/onsi/gomega",
			"repository": "https://github.com/onsi/gomega",
			"vcs": "",
			"revision": "a1094b2db2d4845621602c667bd4ccf09834544e",
			"branch": "master"
		},
		{
			"importpath": "github.com/oschwald/geoip2-golang",
			"repository": "https://github.com/oschwald/geoip2-golang",
			"vcs": "",
			"revision": "51714a0e79df40e00a94ae5086ec2a5532c9ee57",
			"branch": "master"
		},
		{
			"importpath": "github.com/oschwald/maxminddb-golang",
			"repository": "https://github.com/oschwald/maxminddb-golang",
			"vcs": "",
			"revision": "a26428e0305b837e06fe69221489819126a346c8",
			"branch": "master"
		},
		{
			"importpath": "github.com/pkg/errors",
			"repository": "https://github.com/pkg/errors",
			"vcs": "",
			"revision": "248dadf4e9068a0b3e79f02ed0a610d935de5302",
			"branch": "master"
		},
		{
			"importpath": "github.com/rcrowley/go-metrics",
			"repository": "https://github.com/rcrowley/go-metrics",
			"vcs": "",
			"revision": "eeba7bd0dd01ace6e690fa833b3f22aaec29af43",
			"branch": "master"
		},
		{
			"importpath": "github.com/sasha-s/go-deadlock",
			"repository": "https://github.com/sasha-s/go-deadlock",
			"vcs": "git",
			"revision": "09aefc0ac06ad74d91ca31acdb11fc981c159149",
			"branch": "master"
		},
		{
			"importpath": "github.com/stathat/go",
			"repository": "https://github.com/stathat/go",
			"vcs": "",
			"revision": "91dfa3a59c5b233fef9a346a1460f6e2bc889d93",
			"branch": "master"
		},
		{
			"importpath": "github.com/syndtr/goleveldb",
			"repository": "https://github.com/syndtr/goleveldb",
			"vcs": "",
			"revision": "6ae1797c0b42b9323fc27ff7dcf568df88f2f33d",
			"branch": "master"
		},
		{
			"importpath": "github.com/thejerf/suture",
			"repository": "https://github.com/thejerf/suture",
			"vcs": "",
			"revision": "fe1c0d795ff7a7e54fc54ef6afb36ee0adf0c276",
			"branch": "master"
		},
		{
			"importpath": "github.com/vitrun/qart/coding",
			"repository": "https://github.com/vitrun/qart",
			"vcs": "",
			"revision": "ccb109cf25f0cd24474da73b9fee4e7a3e8a8ce0",
			"branch": "master",
			"path": "/coding"
		},
		{
			"importpath": "github.com/vitrun/qart/gf256",
			"repository": "https://github.com/vitrun/qart",
			"vcs": "",
			"revision": "ccb109cf25f0cd24474da73b9fee4e7a3e8a8ce0",
			"branch": "master",
			"path": "/gf256"
		},
		{
			"importpath": "github.com/vitrun/qart/qr",
			"repository": "https://github.com/vitrun/qart",
			"vcs": "",
			"revision": "ccb109cf25f0cd24474da73b9fee4e7a3e8a8ce0",
			"branch": "master",
			"path": "/qr"
		},
		{
			"importpath": "github.com/xtaci/kcp-go",
			"repository": "https://github.com/xtaci/kcp-go",
			"vcs": "",
			"revision": "0721a11748e39dd517c8f288e0b80f82dc42f242",
			"branch": "master"
		},
		{
			"importpath": "github.com/xtaci/smux",
			"repository": "https://github.com/xtaci/smux",
			"vcs": "git",
			"revision": "61f5ae8eddf63f6a9074da18725e4154aa21dab7",
			"branch": "master"
		},
		{
			"importpath": "golang.org/x/crypto/bcrypt",
			"repository": "https://go.googlesource.com/crypto",
			"vcs": "",
			"revision": "e311231e83195f401421a286060d65643f9c9d40",
			"branch": "master",
			"path": "/bcrypt"
		},
		{
			"importpath": "golang.org/x/crypto/blowfish",
			"repository": "https://go.googlesource.com/crypto",
			"vcs": "",
			"revision": "e311231e83195f401421a286060d65643f9c9d40",
			"branch": "master",
			"path": "/blowfish"
		},
		{
			"importpath": "golang.org/x/crypto/cast5",
			"repository": "https://go.googlesource.com/crypto",
			"vcs": "",
			"revision": "b2fa06b6af4b7c9bfeb8569ab7b17f04550717bf",
			"branch": "master",
			"path": "/cast5"
		},
		{
			"importpath": "golang.org/x/crypto/pbkdf2",
			"repository": "https://go.googlesource.com/crypto",
			"vcs": "",
			"revision": "b2fa06b6af4b7c9bfeb8569ab7b17f04550717bf",
			"branch": "master",
			"path": "/pbkdf2"
		},
		{
			"importpath": "golang.org/x/crypto/salsa20",
			"repository": "https://go.googlesource.com/crypto",
			"vcs": "",
			"revision": "b2fa06b6af4b7c9bfeb8569ab7b17f04550717bf",
			"branch": "master",
			"path": "/salsa20"
		},
		{
			"importpath": "golang.org/x/crypto/tea",
			"repository": "https://go.googlesource.com/crypto",
			"vcs": "",
			"revision": "b2fa06b6af4b7c9bfeb8569ab7b17f04550717bf",
			"branch": "master",
			"path": "/tea"
		},
		{
			"importpath": "golang.org/x/crypto/twofish",
			"repository": "https://go.googlesource.com/crypto",
			"vcs": "",
			"revision": "b2fa06b6af4b7c9bfeb8569ab7b17f04550717bf",
			"branch": "master",
			"path": "/twofish"
		},
		{
			"importpath": "golang.org/x/crypto/xtea",
			"repository": "https://go.googlesource.com/crypto",
			"vcs": "",
			"revision": "b2fa06b6af4b7c9bfeb8569ab7b17f04550717bf",
			"branch": "master",
			"path": "/xtea"
		},
		{
			"importpath": "golang.org/x/net/bpf",
			"repository": "https://go.googlesource.com/net",
			"vcs": "",
			"revision": "749a502dd1eaf3e5bfd4f8956748c502357c0bbe",
			"branch": "master",
			"path": "/bpf"
		},
		{
			"importpath": "golang.org/x/net/context",
			"repository": "https://go.googlesource.com/net",
			"vcs": "",
			"revision": "749a502dd1eaf3e5bfd4f8956748c502357c0bbe",
			"branch": "master",
			"path": "/context"
		},
		{
			"importpath": "golang.org/x/net/internal/iana",
			"repository": "https://go.googlesource.com/net",
			"vcs": "",
			"revision": "08f168e593b5aab61849054b77981de812666697",
			"branch": "master",
			"path": "/internal/iana"
		},
		{
			"importpath": "golang.org/x/net/internal/netreflect",
			"repository": "https://go.googlesource.com/net",
			"vcs": "",
			"revision": "749a502dd1eaf3e5bfd4f8956748c502357c0bbe",
			"branch": "master",
			"path": "/internal/netreflect"
		},
		{
			"importpath": "golang.org/x/net/ipv4",
			"repository": "https://go.googlesource.com/net",
<<<<<<< HEAD
			"vcs": "",
			"revision": "3fe3024eef808ba2798cc1855690f49e2b860573",
			"branch": "master",
			"path": "/ipv4"
=======
			"vcs": "git",
			"revision": "45e771701b814666a7eb299e6c7a57d0b1799e91",
			"branch": "master",
			"path": "/ipv4",
			"notests": true
>>>>>>> 0725e3af
		},
		{
			"importpath": "golang.org/x/net/ipv6",
			"repository": "https://go.googlesource.com/net",
			"vcs": "",
			"revision": "749a502dd1eaf3e5bfd4f8956748c502357c0bbe",
			"branch": "master",
			"path": "/ipv6"
		},
		{
			"importpath": "golang.org/x/net/proxy",
			"repository": "https://go.googlesource.com/net",
			"vcs": "",
			"revision": "749a502dd1eaf3e5bfd4f8956748c502357c0bbe",
			"branch": "master",
			"path": "/proxy"
		},
		{
			"importpath": "golang.org/x/net/route",
			"repository": "https://go.googlesource.com/net",
			"vcs": "",
			"revision": "749a502dd1eaf3e5bfd4f8956748c502357c0bbe",
			"branch": "master",
			"path": "/route"
		},
		{
			"importpath": "golang.org/x/sys/unix",
			"repository": "https://go.googlesource.com/sys",
			"vcs": "",
			"revision": "a408501be4d17ee978c04a618e7a1b22af058c0e",
			"branch": "master",
			"path": "/unix"
		},
		{
			"importpath": "golang.org/x/sys/windows",
			"repository": "https://go.googlesource.com/sys",
			"vcs": "",
			"revision": "a408501be4d17ee978c04a618e7a1b22af058c0e",
			"branch": "master",
			"path": "/windows"
		},
		{
			"importpath": "golang.org/x/text/transform",
			"repository": "https://go.googlesource.com/text",
			"vcs": "",
			"revision": "a71fd10341b064c10f4a81ceac72bcf70f26ea34",
			"branch": "master",
			"path": "/transform"
		},
		{
			"importpath": "golang.org/x/text/unicode/norm",
			"repository": "https://go.googlesource.com/text",
			"vcs": "",
			"revision": "a71fd10341b064c10f4a81ceac72bcf70f26ea34",
			"branch": "master",
			"path": "/unicode/norm"
		}
	]
}<|MERGE_RESOLUTION|>--- conflicted
+++ resolved
@@ -452,18 +452,10 @@
 		{
 			"importpath": "golang.org/x/net/ipv4",
 			"repository": "https://go.googlesource.com/net",
-<<<<<<< HEAD
 			"vcs": "",
 			"revision": "3fe3024eef808ba2798cc1855690f49e2b860573",
 			"branch": "master",
 			"path": "/ipv4"
-=======
-			"vcs": "git",
-			"revision": "45e771701b814666a7eb299e6c7a57d0b1799e91",
-			"branch": "master",
-			"path": "/ipv4",
-			"notests": true
->>>>>>> 0725e3af
 		},
 		{
 			"importpath": "golang.org/x/net/ipv6",
